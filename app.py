import streamlit as st
from PIL import Image
import io, zipfile, cv2, numpy as np
from rembg import remove
from ultralytics import YOLO
from typing import Tuple, Optional

# ========== Configuration ==========
st.set_page_config(
    page_title="AI Photo Cropper Pro",
    layout="wide",
    page_icon="🎯",
<<<<<<< HEAD
    initial_sidebar_state="collapsed"
=======
    initial_sidebar_state="expanded"
>>>>>>> cd6b4a71
)

# ========== Model Loading ==========
@st.cache_resource
def load_yolo_model():
    try:
        return YOLO('yolov8n-seg.pt')
    except Exception as e:
        st.error(f"Failed to load YOLO model: {str(e)}")
        return None

# ========== Core Functions ==========
def enhanced_subject_detection(model, img: Image.Image) -> Optional[Tuple[int]]:
<<<<<<< HEAD
    """Detect main subject with combined YOLO and rembg approach"""
    img_cv = cv2.cvtColor(np.array(img), cv2.COLOR_RGB2BGR)
    
    # YOLO Segmentation
=======
    img_cv = cv2.cvtColor(np.array(img), cv2.COLOR_RGB2BGR)
>>>>>>> cd6b4a71
    if model:
        results = model.predict(img_cv, classes=0, verbose=False)
        for r in results:
            if r.masks is not None:
                masks = r.masks.xy
                if len(masks) > 0:
                    largest_mask = max(masks, key=lambda m: cv2.contourArea(m))
<<<<<<< HEAD
                    x,y,w,h = cv2.boundingRect(largest_mask.astype(np.int32))
                    return (x, y, x+w, y+h)

    # Fallback to rembg with expansion
    bg_removed = remove(img, post_process_mask=True)
    alpha = bg_removed.split()[-1]
    bbox = alpha.getbbox()
    
=======
                    x, y, w, h = cv2.boundingRect(largest_mask.astype(np.int32))
                    return (x, y, x + w, y + h)
    bg_removed = remove(img, post_process_mask=True)
    alpha = bg_removed.split()[-1]
    bbox = alpha.getbbox()
>>>>>>> cd6b4a71
    if bbox:
        dx = int((bbox[2] - bbox[0]) * 0.05)
        dy = int((bbox[3] - bbox[1]) * 0.05)
        return (
            max(0, bbox[0] - dx),
            max(0, bbox[1] - dy),
            min(img.width, bbox[2] + dx),
            min(img.height, bbox[3] + dy)
        )
    return None

def smart_crop_to_target(img: Image.Image, bbox: Tuple[int], target_size: Tuple[int], zoom: float):
<<<<<<< HEAD
    """Crop image around subject to exactly match target dimensions"""
    img_w, img_h = img.size
    t_width, t_height = target_size
    
    # Calculate required scale to fit target size
    subject_width = bbox[2] - bbox[0]
    subject_height = bbox[3] - bbox[1]
    
    # Apply zoom factor
    zoomed_width = subject_width * zoom
    zoomed_height = subject_height * zoom
    
    # Calculate scale to fit target dimensions
    scale = min(t_width/zoomed_width, t_height/zoomed_height)
    
    # Calculate final crop dimensions
    crop_width = int(t_width / scale)
    crop_height = int(t_height / scale)
    
    # Center coordinates with boundary checks
    cx = (bbox[0] + bbox[2]) // 2
    cy = (bbox[1] + bbox[3]) // 2
    
    left = max(0, cx - crop_width//2)
    right = min(img_w, cx + crop_width//2)
    top = max(0, cy - crop_height//2)
    bottom = min(img_h, cy + crop_height//2)
    
    # Adjust if out of bounds
=======
    img_w, img_h = img.size
    t_width, t_height = target_size
    subject_width = bbox[2] - bbox[0]
    subject_height = bbox[3] - bbox[1]
    zoomed_width = subject_width * zoom
    zoomed_height = subject_height * zoom
    scale = min(t_width / zoomed_width, t_height / zoomed_height)
    crop_width = int(t_width / scale)
    crop_height = int(t_height / scale)
    cx = (bbox[0] + bbox[2]) // 2
    cy = (bbox[1] + bbox[3]) // 2
    left = max(0, cx - crop_width // 2)
    right = min(img_w, cx + crop_width // 2)
    top = max(0, cy - crop_height // 2)
    bottom = min(img_h, cy + crop_height // 2)
>>>>>>> cd6b4a71
    if right - left < crop_width:
        if left == 0: right = min(crop_width, img_w)
        else: left = max(0, right - crop_width)
    if bottom - top < crop_height:
        if top == 0: bottom = min(crop_height, img_h)
        else: top = max(0, bottom - crop_height)
<<<<<<< HEAD
    
    # Crop and resize
=======
>>>>>>> cd6b4a71
    cropped = img.crop((left, top, right, bottom))
    return cropped.resize(target_size, Image.LANCZOS)

def optimize_image(img: Image.Image, max_size_kb: int) -> io.BytesIO:
<<<<<<< HEAD
    """Adaptive compression with quality tuning"""
    buffer = io.BytesIO()
    quality = 95
    img.save(buffer, "JPEG", quality=quality, optimize=True, progressive=True)
    
    while buffer.tell()/1024 > max_size_kb and quality > 10:
=======
    buffer = io.BytesIO()
    quality = 95
    img.save(buffer, "JPEG", quality=quality, optimize=True, progressive=True)
    while buffer.tell() / 1024 > max_size_kb and quality > 10:
>>>>>>> cd6b4a71
        buffer.seek(0)
        buffer.truncate()
        quality -= 5
        img.save(buffer, "JPEG", quality=quality, optimize=True, progressive=True)
<<<<<<< HEAD
    
    buffer.seek(0)
    return buffer

# ========== Streamlit UI ==========
model = load_yolo_model()

st.markdown(
    """
    <style>
    /* Dark background for main and sidebar */
    .reportview-container, .main, .css-1lcbmhc {
        background-color: #121212 !important;
        color: #ECECEC !important;
    }
    .sidebar .sidebar-content {
        background-color: #1e1e1e !important;
    }
    /* Accent color for headings and buttons */
    h1, .st-bx {
        color: #00BFFF !important;
        font-family: 'Courier New', Courier, monospace;
    }
    .stButton>button {
        background-color: #00BFFF !important;
        color: #121212 !important;
        border-radius: 8px;
    }
    /* Style inputs and sliders */
    .stNumberInput > div > div > input {
        background-color: #252525 !important;
        color: #ECECEC !important;
        border: 1px solid #00BFFF;
        border-radius: 4px;
    }
    </style>
    """, unsafe_allow_html=True
    )

if "upload_key" not in st.session_state:
    st.session_state.upload_key = 0

with st.sidebar:
    st.header("⚙️ Settings")
    target_width = st.number_input("Output Width", 512, 4096, 1200)
    target_height = st.number_input("Output Height", 512, 4096, 1800)
    zoom_factor = st.slider("Zoom Level", 0.5, 3.0, 1.2, 0.1)
    max_file_size = st.number_input("Max File Size (KB)", 50, 10240, 800)
    process_all = st.checkbox("Process Multiple Files", True)
    
=======
    buffer.seek(0)
    return buffer

# ========== UI and App State ==========
model = load_yolo_model()

# Track uploader widget state
if "upload_key" not in st.session_state:
    st.session_state.upload_key = 0

with st.sidebar:
    st.header("⚙️ Settings")
    target_width = st.number_input("Output Width", 512, 4096, 1200)
    target_height = st.number_input("Output Height", 512, 4096, 1800)
    zoom_factor = st.slider("Zoom Level", 0.5, 3.0, 1.2, 0.1)
    max_file_size = st.number_input("Max File Size (KB)", 50, 10240, 500)
    process_all = st.checkbox("Process Multiple Files", True)

>>>>>>> cd6b4a71
    if st.button("🗑️ Clear Uploaded Files"):
        st.session_state.upload_key += 1
        st.session_state.pop("processed_images", None)
        st.rerun()

st.title("📸 AI-Powered Photo Cropper")
<<<<<<< HEAD
st.info("💡 Toggle ▸ sidebar for settings: dimensions, margin, file size.")
st.subheader("Start by uploading images to process.")
uploaded_files = st.file_uploader(
    "Upload Images", 
    type=["jpg", "jpeg", "png"], 
    accept_multiple_files=True,
    key=f"uploader_{st.session_state.upload_key}"
)

=======

uploaded_files = st.file_uploader(
    "Upload Images", 
    type=["jpg", "jpeg", "png"], 
    accept_multiple_files=True,
    key=f"uploader_{st.session_state.upload_key}"
)

>>>>>>> cd6b4a71
# ========== Preview Uploaded Files ==========
if uploaded_files:
    with st.expander("🔍 Preview Uploaded Images", expanded=True):
        cols = st.columns(3)
        for idx, file in enumerate(uploaded_files):
            with cols[idx % 3]:
                st.image(Image.open(file), caption=file.name, use_container_width=True)

<<<<<<< HEAD
if uploaded_files:
    if st.button("🚀 Start Processing" if process_all else "✨ Process Image"):
        processed = []
        progress_bar = st.progress(0)
        
        for idx, file in enumerate(uploaded_files):
            try:
                img = Image.open(file).convert("RGB")
                bbox = enhanced_subject_detection(model, img)
                
                if not bbox:
                    st.warning(f"No subject detected in {file.name}, using center crop")
                    bbox = (img.width//4, img.height//4, 
                            3*img.width//4, 3*img.height//4)
                
                final_img = smart_crop_to_target(
                    img, 
                    bbox,
                    (target_width, target_height),
                    zoom_factor
                )
                
                buffer = optimize_image(final_img, max_file_size)
                processed.append((file.name, final_img, buffer))
                progress_bar.progress((idx+1)/len(uploaded_files))
                
            except Exception as e:
                st.error(f"Error processing {file.name}: {str(e)}")
        
        st.session_state.processed_images = processed
        st.success(f"Processed {len(processed)} images successfully!")

if "processed_images" in st.session_state:
    st.header("🎨 Processed Results")
    cols = st.columns(3)
    
=======
# ========== Process Images ==========
if uploaded_files and st.button("🚀 Start Processing" if process_all else "✨ Process Image"):
    processed = []
    progress_bar = st.progress(0)
    
    for idx, file in enumerate(uploaded_files):
        try:
            img = Image.open(file).convert("RGB")
            bbox = enhanced_subject_detection(model, img)
            if not bbox:
                st.warning(f"No subject detected in {file.name}, using center crop")
                bbox = (img.width // 4, img.height // 4, 3 * img.width // 4, 3 * img.height // 4)
            final_img = smart_crop_to_target(img, bbox, (target_width, target_height), zoom_factor)
            buffer = optimize_image(final_img, max_file_size)
            processed.append((file.name, final_img, buffer))
            progress_bar.progress((idx + 1) / len(uploaded_files))
        except Exception as e:
            st.error(f"Error processing {file.name}: {str(e)}")

    st.session_state.processed_images = processed
    st.success(f"Processed {len(processed)} images successfully!")

# ========== Show Processed Results ==========
if "processed_images" in st.session_state:
    st.header("🎨 Processed Results")
    cols = st.columns(3)
>>>>>>> cd6b4a71
    for idx, (name, img, buffer) in enumerate(st.session_state.processed_images):
        with cols[idx % 3]:
            st.image(img, caption=name, use_container_width=True)
            st.download_button(
                f"Download {name.split('.')[0]}",
                data=buffer.getvalue(),
                file_name=f"cropped_{name}",
                mime="image/jpeg",
                key=f"dl_{idx}"
            )
<<<<<<< HEAD
    
    # ZIP archive
=======
    # ZIP download
>>>>>>> cd6b4a71
    zip_buffer = io.BytesIO()
    with zipfile.ZipFile(zip_buffer, "w") as zip_file:
        for name, _, buffer in st.session_state.processed_images:
            zip_file.writestr(f"cropped_{name}", buffer.getvalue())
<<<<<<< HEAD
    
=======
>>>>>>> cd6b4a71
    st.download_button(
        "📦 Download All as ZIP",
        data=zip_buffer.getvalue(),
        file_name="cropped_images.zip",
        mime="application/zip"
<<<<<<< HEAD
    )
    
=======
    )
>>>>>>> cd6b4a71
<|MERGE_RESOLUTION|>--- conflicted
+++ resolved
@@ -10,11 +10,7 @@
     page_title="AI Photo Cropper Pro",
     layout="wide",
     page_icon="🎯",
-<<<<<<< HEAD
     initial_sidebar_state="collapsed"
-=======
-    initial_sidebar_state="expanded"
->>>>>>> cd6b4a71
 )
 
 # ========== Model Loading ==========
@@ -28,14 +24,10 @@
 
 # ========== Core Functions ==========
 def enhanced_subject_detection(model, img: Image.Image) -> Optional[Tuple[int]]:
-<<<<<<< HEAD
     """Detect main subject with combined YOLO and rembg approach"""
     img_cv = cv2.cvtColor(np.array(img), cv2.COLOR_RGB2BGR)
     
     # YOLO Segmentation
-=======
-    img_cv = cv2.cvtColor(np.array(img), cv2.COLOR_RGB2BGR)
->>>>>>> cd6b4a71
     if model:
         results = model.predict(img_cv, classes=0, verbose=False)
         for r in results:
@@ -43,7 +35,6 @@
                 masks = r.masks.xy
                 if len(masks) > 0:
                     largest_mask = max(masks, key=lambda m: cv2.contourArea(m))
-<<<<<<< HEAD
                     x,y,w,h = cv2.boundingRect(largest_mask.astype(np.int32))
                     return (x, y, x+w, y+h)
 
@@ -52,13 +43,6 @@
     alpha = bg_removed.split()[-1]
     bbox = alpha.getbbox()
     
-=======
-                    x, y, w, h = cv2.boundingRect(largest_mask.astype(np.int32))
-                    return (x, y, x + w, y + h)
-    bg_removed = remove(img, post_process_mask=True)
-    alpha = bg_removed.split()[-1]
-    bbox = alpha.getbbox()
->>>>>>> cd6b4a71
     if bbox:
         dx = int((bbox[2] - bbox[0]) * 0.05)
         dy = int((bbox[3] - bbox[1]) * 0.05)
@@ -71,7 +55,6 @@
     return None
 
 def smart_crop_to_target(img: Image.Image, bbox: Tuple[int], target_size: Tuple[int], zoom: float):
-<<<<<<< HEAD
     """Crop image around subject to exactly match target dimensions"""
     img_w, img_h = img.size
     t_width, t_height = target_size
@@ -101,64 +84,46 @@
     bottom = min(img_h, cy + crop_height//2)
     
     # Adjust if out of bounds
-=======
-    img_w, img_h = img.size
-    t_width, t_height = target_size
-    subject_width = bbox[2] - bbox[0]
-    subject_height = bbox[3] - bbox[1]
-    zoomed_width = subject_width * zoom
-    zoomed_height = subject_height * zoom
-    scale = min(t_width / zoomed_width, t_height / zoomed_height)
-    crop_width = int(t_width / scale)
-    crop_height = int(t_height / scale)
-    cx = (bbox[0] + bbox[2]) // 2
-    cy = (bbox[1] + bbox[3]) // 2
-    left = max(0, cx - crop_width // 2)
-    right = min(img_w, cx + crop_width // 2)
-    top = max(0, cy - crop_height // 2)
-    bottom = min(img_h, cy + crop_height // 2)
->>>>>>> cd6b4a71
     if right - left < crop_width:
         if left == 0: right = min(crop_width, img_w)
         else: left = max(0, right - crop_width)
     if bottom - top < crop_height:
         if top == 0: bottom = min(crop_height, img_h)
         else: top = max(0, bottom - crop_height)
-<<<<<<< HEAD
     
     # Crop and resize
-=======
->>>>>>> cd6b4a71
     cropped = img.crop((left, top, right, bottom))
     return cropped.resize(target_size, Image.LANCZOS)
 
-def optimize_image(img: Image.Image, max_size_kb: int) -> io.BytesIO:
-<<<<<<< HEAD
-    """Adaptive compression with quality tuning"""
+def compress_image(img: Image.Image, max_kb: int):
+    rgb_img = img.convert('RGB')
     buffer = io.BytesIO()
     quality = 95
-    img.save(buffer, "JPEG", quality=quality, optimize=True, progressive=True)
-    
-    while buffer.tell()/1024 > max_size_kb and quality > 10:
-=======
-    buffer = io.BytesIO()
-    quality = 95
-    img.save(buffer, "JPEG", quality=quality, optimize=True, progressive=True)
-    while buffer.tell() / 1024 > max_size_kb and quality > 10:
->>>>>>> cd6b4a71
+    while quality >= 20:
         buffer.seek(0)
         buffer.truncate()
         quality -= 5
-        img.save(buffer, "JPEG", quality=quality, optimize=True, progressive=True)
-<<<<<<< HEAD
-    
     buffer.seek(0)
-    return buffer
-
-# ========== Streamlit UI ==========
-model = load_yolo_model()
-
-st.markdown(
+    return buffer.getvalue(), size_kb, quality
+
+# Streamlit application
+def main():
+    # Initialize session state variables
+    if 'history' not in st.session_state:
+        st.session_state.history = []
+    if 'uploaded_files' not in st.session_state:
+        st.session_state.uploaded_files = []
+    if 'processed_data' not in st.session_state:
+        st.session_state.processed_data = None
+
+    st.set_page_config(
+        page_title="Smart Image Resizer",
+        layout="wide",
+        initial_sidebar_state="collapsed"
+    )
+
+    # Global CSS for dark theme
+    st.markdown(
     """
     <style>
     /* Dark background for main and sidebar */
@@ -190,168 +155,78 @@
     """, unsafe_allow_html=True
     )
 
-if "upload_key" not in st.session_state:
-    st.session_state.upload_key = 0
-
-with st.sidebar:
-    st.header("⚙️ Settings")
-    target_width = st.number_input("Output Width", 512, 4096, 1200)
-    target_height = st.number_input("Output Height", 512, 4096, 1800)
-    zoom_factor = st.slider("Zoom Level", 0.5, 3.0, 1.2, 0.1)
-    max_file_size = st.number_input("Max File Size (KB)", 50, 10240, 800)
-    process_all = st.checkbox("Process Multiple Files", True)
-    
-=======
-    buffer.seek(0)
-    return buffer
-
-# ========== UI and App State ==========
-model = load_yolo_model()
-
-# Track uploader widget state
-if "upload_key" not in st.session_state:
-    st.session_state.upload_key = 0
-
-with st.sidebar:
-    st.header("⚙️ Settings")
-    target_width = st.number_input("Output Width", 512, 4096, 1200)
-    target_height = st.number_input("Output Height", 512, 4096, 1800)
-    zoom_factor = st.slider("Zoom Level", 0.5, 3.0, 1.2, 0.1)
-    max_file_size = st.number_input("Max File Size (KB)", 50, 10240, 500)
-    process_all = st.checkbox("Process Multiple Files", True)
-
->>>>>>> cd6b4a71
-    if st.button("🗑️ Clear Uploaded Files"):
-        st.session_state.upload_key += 1
-        st.session_state.pop("processed_images", None)
-        st.rerun()
-
-st.title("📸 AI-Powered Photo Cropper")
-<<<<<<< HEAD
-st.info("💡 Toggle ▸ sidebar for settings: dimensions, margin, file size.")
-st.subheader("Start by uploading images to process.")
-uploaded_files = st.file_uploader(
-    "Upload Images", 
-    type=["jpg", "jpeg", "png"], 
-    accept_multiple_files=True,
-    key=f"uploader_{st.session_state.upload_key}"
-)
-
-=======
-
-uploaded_files = st.file_uploader(
-    "Upload Images", 
-    type=["jpg", "jpeg", "png"], 
-    accept_multiple_files=True,
-    key=f"uploader_{st.session_state.upload_key}"
-)
-
->>>>>>> cd6b4a71
-# ========== Preview Uploaded Files ==========
-if uploaded_files:
-    with st.expander("🔍 Preview Uploaded Images", expanded=True):
+
+    st.title("Automated Smart Crop & Resize Around Person")
+    st.info("💡 Toggle ▸ sidebar for settings: dimensions, margin, file size.")
+    st.subheader("Start by uploading images to process.")
+
+    # Sidebar settings & history
+    with st.sidebar:
+        st.header("⚙️ Settings")
+        width = st.number_input("Output Width (px)", 100, 5000, 1200)
+        height = st.number_input("Output Height (px)", 100, 5000, 1800)
+        max_kb = st.number_input("Max File Size (KB)", 10, 10000, 800)
+        margin = st.slider("Crop Margin (px)", 0, 200, 20)
+        st.markdown("---")
+        if st.button("🧼 Clear History"):
+            st.session_state.history.clear()
+            st.session_state.uploaded_files = []
+            st.session_state.processed_data = None
+        st.subheader("Upload History")
+        for i, name in enumerate(reversed(st.session_state.history), 1):
+            st.text(f"{i}. {name}")
+        st.markdown("_Upload history persists until cleared._")
+
+    # File uploader
+    uploaded = st.file_uploader("Upload PNG/JPEG Images", type=["png","jpg","jpeg"], accept_multiple_files=True)
+    if uploaded and uploaded != st.session_state.uploaded_files:
+        st.session_state.uploaded_files = uploaded
+        # Update history
+        new_names = [f.name for f in uploaded if f.name not in st.session_state.history]
+        st.session_state.history.extend(new_names)
+        st.session_state.processed_data = None
+    files = st.session_state.uploaded_files
+
+    # Collapsible upload list
+    if files:
+        with st.expander("Uploads", expanded=False):
+            for f in files:
+                st.write(f.name)
+
+    # Preview gallery (same as Processed Images)
+    if files:
+        st.subheader("Preview")
         cols = st.columns(3)
         for idx, file in enumerate(uploaded_files):
             with cols[idx % 3]:
                 st.image(Image.open(file), caption=file.name, use_container_width=True)
 
-<<<<<<< HEAD
-if uploaded_files:
-    if st.button("🚀 Start Processing" if process_all else "✨ Process Image"):
+    # Process button & logic
+    if files and st.button("🚀 Process All Images"):
         processed = []
-        progress_bar = st.progress(0)
-        
-        for idx, file in enumerate(uploaded_files):
-            try:
-                img = Image.open(file).convert("RGB")
-                bbox = enhanced_subject_detection(model, img)
-                
-                if not bbox:
-                    st.warning(f"No subject detected in {file.name}, using center crop")
-                    bbox = (img.width//4, img.height//4, 
-                            3*img.width//4, 3*img.height//4)
-                
-                final_img = smart_crop_to_target(
-                    img, 
-                    bbox,
-                    (target_width, target_height),
-                    zoom_factor
-                )
-                
-                buffer = optimize_image(final_img, max_file_size)
-                processed.append((file.name, final_img, buffer))
-                progress_bar.progress((idx+1)/len(uploaded_files))
-                
-            except Exception as e:
-                st.error(f"Error processing {file.name}: {str(e)}")
-        
-        st.session_state.processed_images = processed
-        st.success(f"Processed {len(processed)} images successfully!")
-
-if "processed_images" in st.session_state:
-    st.header("🎨 Processed Results")
-    cols = st.columns(3)
-    
-=======
-# ========== Process Images ==========
-if uploaded_files and st.button("🚀 Start Processing" if process_all else "✨ Process Image"):
-    processed = []
-    progress_bar = st.progress(0)
-    
-    for idx, file in enumerate(uploaded_files):
-        try:
-            img = Image.open(file).convert("RGB")
-            bbox = enhanced_subject_detection(model, img)
-            if not bbox:
-                st.warning(f"No subject detected in {file.name}, using center crop")
-                bbox = (img.width // 4, img.height // 4, 3 * img.width // 4, 3 * img.height // 4)
-            final_img = smart_crop_to_target(img, bbox, (target_width, target_height), zoom_factor)
-            buffer = optimize_image(final_img, max_file_size)
-            processed.append((file.name, final_img, buffer))
-            progress_bar.progress((idx + 1) / len(uploaded_files))
-        except Exception as e:
-            st.error(f"Error processing {file.name}: {str(e)}")
-
-    st.session_state.processed_images = processed
-    st.success(f"Processed {len(processed)} images successfully!")
-
-# ========== Show Processed Results ==========
-if "processed_images" in st.session_state:
-    st.header("🎨 Processed Results")
-    cols = st.columns(3)
->>>>>>> cd6b4a71
-    for idx, (name, img, buffer) in enumerate(st.session_state.processed_images):
-        with cols[idx % 3]:
-            st.image(img, caption=name, use_container_width=True)
-            st.download_button(
-                f"Download {name.split('.')[0]}",
-                data=buffer.getvalue(),
-                file_name=f"cropped_{name}",
-                mime="image/jpeg",
-                key=f"dl_{idx}"
-            )
-<<<<<<< HEAD
-    
-    # ZIP archive
-=======
-    # ZIP download
->>>>>>> cd6b4a71
-    zip_buffer = io.BytesIO()
-    with zipfile.ZipFile(zip_buffer, "w") as zip_file:
-        for name, _, buffer in st.session_state.processed_images:
-            zip_file.writestr(f"cropped_{name}", buffer.getvalue())
-<<<<<<< HEAD
-    
-=======
->>>>>>> cd6b4a71
-    st.download_button(
-        "📦 Download All as ZIP",
-        data=zip_buffer.getvalue(),
-        file_name="cropped_images.zip",
-        mime="application/zip"
-<<<<<<< HEAD
-    )
-    
-=======
-    )
->>>>>>> cd6b4a71
+        progress = st.progress(0)
+        for i, file in enumerate(files):
+            img = Image.open(file).convert('RGB')
+            cropped = crop_around_subject(img, (width, height), margin)
+            resized = resize_with_crop(cropped, (width, height))
+            out_bytes, out_kb, q = compress_image(resized, max_kb)
+            processed.append((file.name, resized, out_bytes, out_kb, q))
+            progress.progress((i+1)/len(files))
+        st.session_state.processed_data = processed
+
+    # Processed gallery + download
+    data = st.session_state.processed_data
+    if data:
+        st.subheader("Processed Images")
+        cols = st.columns(3)
+        for idx, (name, img, _, out_kb, q) in enumerate(data):
+            cols[idx % 3].image(img, caption=f"{name} | {out_kb:.1f}KB | Q={q}", use_container_width=True)
+        buf = io.BytesIO()
+        with zipfile.ZipFile(buf, 'w', zipfile.ZIP_DEFLATED) as zf:
+            for name, _, d, _, _ in data:
+                zf.writestr(f"processed_{name.split('.')[0]}.jpg", d)
+        buf.seek(0)
+        st.download_button("📥 Download ZIP", data=buf, file_name="processed_images.zip", mime="application/zip")
+
+if __name__ == "__main__":
+    main()